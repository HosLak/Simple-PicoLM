import torch
import torch.nn as nn
import torch.nn.functional as F
from torch.utils.data import DataLoader
from torch.cuda.amp import autocast, GradScaler
import math
import time
from tqdm import tqdm

from .config import ModelConfig
from .model import PicoLM, Muon
from .data_utils import set_seed

def evaluate_model(model: nn.Module, val_loader: DataLoader, config: ModelConfig):
    """Evaluate model performance"""
    model.eval()
    total_loss = 0
    total_tokens = 0
    total_correct = 0

    device = next(model.parameters()).device

    with torch.no_grad():
        for i, (x, y) in enumerate(val_loader):
            if i >= config.eval_steps:
                break
            x, y = x.to(device), y.to(device)

            with autocast(enabled=config.use_amp):
                # DataParallel
                if hasattr(model, 'module'):
                    logits = model.module(x)
                else:
                    logits = model(x)
                loss = F.cross_entropy(logits.view(-1, config.vocab_size), y.view(-1))

            total_loss += loss.item() * y.numel()
            total_tokens += y.numel()

            predictions = logits.argmax(dim=-1)
            total_correct += (predictions == y).sum().item()

    avg_loss = total_loss / total_tokens
    accuracy = total_correct / total_tokens
    perplexity = math.exp(min(avg_loss, 20))

    model.train()
    return {'val_loss': avg_loss, 'val_accuracy': accuracy, 'val_perplexity': perplexity}

def setup_muon_optimizer(model: nn.Module, config: ModelConfig):
    """Setup Muon optimizer with hybrid approach"""
    muon_params = []
    adamw_params = []

    for name, param in model.named_parameters():
        if (param.ndim == 2 and 
            'token_embedding' not in name and 
            'norm' not in name and 
            param.requires_grad):
            muon_params.append(param)
        else:
            adamw_params.append(param)

    print(f"  Muon parameters: {sum(p.numel() for p in muon_params):,}")
    print(f"  AdamW parameters: {sum(p.numel() for p in adamw_params):,}")

    muon_optimizer = Muon(muon_params, lr=config.muon_lr, momentum=0.95)
    adamw_optimizer = torch.optim.AdamW(adamw_params, lr=config.adamw_lr, weight_decay=config.weight_decay, betas=config.adamw_betas)

    return [muon_optimizer, adamw_optimizer]

def save_model(model, filepath="PicoLMModel.pt"):
    """Save only model weights (for inference)"""
    if hasattr(model, 'module'):
        torch.save(model.module.state_dict(), filepath)
    else:
        torch.save(model.state_dict(), filepath)
    print(f" Model weights saved to {filepath}")

def train_model(config: ModelConfig, train_loader: DataLoader, val_loader: DataLoader):
    """Train the model with Muon optimizer"""
    print(f"\n Training Small model with Muon optimizer")

    # Initialize model
    set_seed(1337)
<<<<<<< HEAD
    model = PicoLM(config)
    device = torch.device('cuda' if torch.cuda.is_available() else 'cpu')
    model = model.to(device)

    model_compiled  = torch.compile(
      model,
      dynamic=False,
      # mode='reduce-overhead',
      # fullgraph=False,
      # disable=['conv_bn_fusion'],
      # disable=['triton_cudagraphs']
    )
=======
    device = torch.device('cuda:0' if torch.cuda.is_available() else 'cpu')
    model = PicoLM(config).to(device)
    model_compiled = torch.compile(model)
>>>>>>> 90fdc1b3

    total_params = sum(p.numel() for p in model.parameters())
    print(f"   Total parameters: {total_params:,}")

    # Setup optimizers
    optimizers = setup_muon_optimizer(model, config)

    # Learning rate schedule
    schedulers = []
    for optimizer in optimizers:
        effective_max_steps = config.max_steps // config.gradient_accumulation_steps
        warmup_steps = int(effective_max_steps * 0.06)
        milestone1 = int(effective_max_steps * 0.8)
        milestone2 = int(effective_max_steps * 0.9)
        
        def lr_lambda(step):
            if step < warmup_steps:
                return float(step) / float(max(1, warmup_steps))
            elif step < milestone1:
                return 1
            elif step < milestone2:
                return 0.316
            else:
                return 0.1

        scheduler = torch.optim.lr_scheduler.LambdaLR(optimizer, lr_lambda)
        schedulers.append(scheduler)

    scaler = GradScaler() if config.use_amp else None

    # Initialize lists to store losses
    train_losses = []
    val_losses = []

    # Compute initial validation and train loss
    model_compiled.eval()
    initial_eval = evaluate_model(model_compiled, val_loader, config)
    val_losses.append(initial_eval['val_loss'])
    print(f"\nInitial Val Loss: {initial_eval['val_loss']:.4f}, "
          f"Val Acc: {initial_eval['val_accuracy']:.4f}, "
          f"Val PPL: {initial_eval['val_perplexity']:.2f}")

    # Compute initial train loss using evaluate_model
    initial_train_eval = evaluate_model(model_compiled, train_loader, config)
    train_losses.append(initial_train_eval['val_loss'])
    print(f"Initial Train Loss: {initial_train_eval['val_loss']:.4f}")

    # Training loop
    model_compiled.train()
    step = 0
    start_time = time.time()
    best_val_loss = float('inf')

    pbar = tqdm(total=config.max_steps, desc="Training")

    while step < config.max_steps:
        for batch_idx, (x, y) in enumerate(train_loader):
            if step >= config.max_steps:
                break
        
            x, y = x.to(device), y.to(device)

            # Forward pass with gradient accumulation
            if config.use_amp:
                with autocast():
                    logits = model_compiled(x)
                    loss = F.cross_entropy(logits.view(-1, config.vocab_size), y.view(-1))
                    loss = loss / config.gradient_accumulation_steps
                scaler.scale(loss).backward()
            else:
                logits = model_compiled(x)
                loss = F.cross_entropy(logits.view(-1, config.vocab_size), y.view(-1))
                loss = loss / config.gradient_accumulation_steps
                loss.backward()

            # Optimizer step after accumulation
            if (step + 1) % config.gradient_accumulation_steps == 0:
                if config.use_amp:
                    for optimizer in optimizers:
                        scaler.unscale_(optimizer)
                    grad_norm = torch.nn.utils.clip_grad_norm_(model_compiled.parameters(), config.grad_clip)

                    for optimizer in optimizers:
                        scaler.step(optimizer)
                        optimizer.zero_grad()
                    for scheduler in schedulers:
                        scheduler.step()
                    scaler.update()
                else:
                    grad_norm = torch.nn.utils.clip_grad_norm_(model_compiled.parameters(), config.grad_clip)
                    for optimizer in optimizers:
                        optimizer.step()
                        optimizer.zero_grad()
                    for scheduler in schedulers:
                        scheduler.step()

            # Logging
            if step % 100 == 0:
                with torch.no_grad():
                    predictions = logits.argmax(dim=-1)
                    accuracy = (predictions == y).float().mean().item()
                    current_loss = loss.item() * config.gradient_accumulation_steps
                    perplexity = math.exp(min(current_loss, 20))

                pbar.set_postfix({
                    'loss': f'{current_loss:.4f}',
                    'acc': f'{accuracy:.3f}',
                    'ppl': f'{perplexity:.1f}',
                    'muon_lr': f'{optimizers[0].param_groups[0]["lr"]:.2e}',
                    'adamw_lr': f'{optimizers[1].param_groups[0]["lr"]:.2e}'
                })

            # Evaluation
            if step % config.eval_every == 0 and step > 0:
                model_compiled.eval()
                eval_metrics = evaluate_model(model_compiled, val_loader, config)
                val_losses.append(eval_metrics['val_loss'])
                train_eval_metrics = evaluate_model(model_compiled, train_loader, config)
                train_losses.append(train_eval_metrics['val_loss'])
                print(f"\nStep {step}: Val Loss: {eval_metrics['val_loss']:.4f}, "
                      f"Train Loss: {train_eval_metrics['val_loss']:.4f}, "
                      f"Val Acc: {eval_metrics['val_accuracy']:.4f}, "
                      f"Val PPL: {eval_metrics['val_perplexity']:.2f}")
                model_compiled.train()

                if eval_metrics['val_loss'] < best_val_loss:
                    best_val_loss = eval_metrics['val_loss']

            step += 1
            if step % 50 == 0:
                pbar.update(50)

    pbar.close()

    training_time = time.time() - start_time
    print(f"   Training completed in {training_time:.1f} seconds")

    # Final evaluation
    model_compiled.eval()
    final_eval = evaluate_model(model_compiled, val_loader, config)
    final_train_eval = evaluate_model(model_compiled, train_loader, config)
    val_losses.append(final_eval['val_loss'])
    train_losses.append(final_train_eval['val_loss'])
    print(f"   Final - Val Loss: {final_eval['val_loss']:.4f}, "
          f"Train Loss: {final_train_eval['val_loss']:.4f}, "
          f"Val Acc: {final_eval['val_accuracy']:.4f}, "
          f"Val PPL: {final_eval['val_perplexity']:.2f}")

    # Print stored losses
    print("\n Train Losses:", [f"{x:.4f}" for x in train_losses])
    print(" Validation Losses:", [f"{x:.4f}" for x in val_losses])

    return model, final_eval<|MERGE_RESOLUTION|>--- conflicted
+++ resolved
@@ -83,7 +83,6 @@
 
     # Initialize model
     set_seed(1337)
-<<<<<<< HEAD
     model = PicoLM(config)
     device = torch.device('cuda' if torch.cuda.is_available() else 'cpu')
     model = model.to(device)
@@ -96,11 +95,6 @@
       # disable=['conv_bn_fusion'],
       # disable=['triton_cudagraphs']
     )
-=======
-    device = torch.device('cuda:0' if torch.cuda.is_available() else 'cpu')
-    model = PicoLM(config).to(device)
-    model_compiled = torch.compile(model)
->>>>>>> 90fdc1b3
 
     total_params = sum(p.numel() for p in model.parameters())
     print(f"   Total parameters: {total_params:,}")
